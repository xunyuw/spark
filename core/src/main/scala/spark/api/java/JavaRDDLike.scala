--- conflicted
+++ resolved
@@ -301,13 +301,14 @@
   def saveAsObjectFile(path: String) = rdd.saveAsObjectFile(path)
 
   /**
-<<<<<<< HEAD
    * Creates tuples of the elements in this RDD by applying `f`.
    */
   def keyBy[K](f: JFunction[T, K]): JavaPairRDD[K, T] = {
     implicit val kcm: ClassManifest[K] = implicitly[ClassManifest[AnyRef]].asInstanceOf[ClassManifest[K]]
     JavaPairRDD.fromRDD(rdd.keyBy(f))
-=======
+  }
+  
+  /**
    * Mark this RDD for checkpointing. The RDD will be saved to a file inside `checkpointDir`
    * (set using setCheckpointDir()) and all references to its parent RDDs will be removed.
    * This is used to truncate very long lineages. In the current implementation, Spark will save
@@ -332,6 +333,5 @@
       case Some(file) => Optional.of(file)
       case _ => Optional.absent()
     }
->>>>>>> 11bbe231
   }
 }